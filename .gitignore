# Compiler files
cache/
out/

# Ignores development broadcast logs
broadcast/**/*run*

# Report files
coverage/
lcov.info
gasreport.ansi
output.sarif

# Docs
docs/

# Dotenv file
.env

# Mac OS files
.DS_Store

# NPM modules
node_modules

<<<<<<< HEAD
gasreport.ansi

.vscode/

build/
=======
# User Settings
.vscode/
>>>>>>> 978a57af
<|MERGE_RESOLUTION|>--- conflicted
+++ resolved
@@ -23,13 +23,7 @@
 # NPM modules
 node_modules
 
-<<<<<<< HEAD
-gasreport.ansi
-
+# User Settings
 .vscode/
 
-build/
-=======
-# User Settings
-.vscode/
->>>>>>> 978a57af
+build/