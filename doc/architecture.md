--- conflicted
+++ resolved
@@ -6,8 +6,8 @@
   - [System overview](#system-overview)
   - [Messaging protocol](#messaging-protocol)
   - [Chain architecture](#chain-architecture)
-    - [Settlement chain (Base L2)](#settlement-chain-base-l2)
-    - [App chain (XMTP L3)](#app-chain-xmtp-l3)
+    - [XMTP Settlement Chain (Base L2)](#xmtp-settlement-chain-base-l2)
+    - [XMTP App Chain (XMTP L3)](#xmtp-app-chain-xmtp-l3)
     - [Design rationale](#design-rationale)
   - [Actors](#actors)
     - [End users](#end-users)
@@ -18,14 +18,15 @@
       - [xmtpd service components](#xmtpd-service-components)
       - [Onboarding process](#onboarding-process)
     - [Administrators](#administrators)
-<<<<<<< HEAD
-      - [Responsibilities](#responsibilities)
+      - [Parameter flow](#parameter-flow)
   - [Economic model](#economic-model)
     - [Fee structure](#fee-structure)
     - [Settlement process](#settlement-process)
     - [Token economics](#token-economics)
   - [Cross-chain communication](#cross-chain-communication)
-    - [Parameter flow](#parameter-flow)
+    - [Token deposits](#token-deposits)
+    - [Token withdrawals](#token-withdrawals)
+    - [Parameter synchronization](#parameter-synchronization)
     - [Reliability features](#reliability-features)
   - [Security model](#security-model)
     - [Trust assumptions](#trust-assumptions)
@@ -33,20 +34,6 @@
     - [Upgrade security](#upgrade-security)
 
 ## System overview
-=======
-      - [Parameter Flow](#parameter-flow)
-  - [Economic Model](#economic-model)
-    - [Fee Structure](#fee-structure)
-    - [Settlement Process](#settlement-process)
-    - [Token Economics](#token-economics)
-  - [Cross-Chain Communication](#cross-chain-communication)
-  - [Security Model](#security-model)
-    - [Trust Assumptions](#trust-assumptions)
-    - [Consensus Mechanism](#consensus-mechanism)
-    - [Upgrade Security](#upgrade-security)
-
-## System Overview
->>>>>>> 2a06bb47
 
 XMTP is a decentralized messaging protocol that enables secure, scalable communication through a multi-chain architecture. The system combines the security and economic finality of Layer 2 chains with the high throughput and low cost of Layer 3 chains to create an efficient messaging infrastructure.
 
@@ -149,21 +136,16 @@
 
 The XMTP network employs a dual-chain architecture optimized for both economic security and messaging throughput. For detailed contract information, read the [contracts documentation](./contracts.md).
 
-### Settlement chain (Base L2)
+### XMTP Settlement Chain (Base L2)
 
 The XMTP Settlement Chain handles economic operations, governance, and system parameters:
 
 - **Economic functions**: Fee collection, node operator payments, payer account management
 - **Governance**: System parameter management, node registry, upgrade coordination
-<<<<<<< HEAD
 - **Cross-chain coordination**: Parameter bridging to XMTP App Chains via retryable tickets
-- **Key contracts**: NodeRegistry, PayerRegistry, RateRegistry, DistributionManager, and FeeToken
-=======
-- **Cross-Chain Coordination**: Parameter bridging to app chains via retryable tickets
-- **Key Contracts**: NodeRegistry, PayerRegistry, RateRegistry, DistributionManager, PayerReportManager, FeeToken, DepositSplitter
->>>>>>> 2a06bb47
-
-### App chain (XMTP L3)
+- **Key contracts**: NodeRegistry, PayerRegistry, RateRegistry, DistributionManager, PayerReportManager, FeeToken, and DepositSplitter
+
+### XMTP App Chain (XMTP L3)
 
 The XMTP App Chain focuses on high-throughput message broadcasting:
 
@@ -186,11 +168,7 @@
 
 ### Payers
 
-<<<<<<< HEAD
-Payers are service providers (typically companies with chat apps) who fund network operations to serve their end users. They operate gateway services and maintain funded accounts to pay for messaging costs.
-=======
-[Payers](./payers.md) are service providers (typically companies with messaging applications) who fund network operations to serve their end users. They operate gateway services and maintain funded accounts to pay for messaging costs.
->>>>>>> 2a06bb47
+[Payers](./payers.md) are service providers (typically companies with chat apps) who fund network operations to serve their end users. They operate gateway services and maintain funded accounts to pay for messaging costs.
 
 #### Setup requirements
 
@@ -205,11 +183,7 @@
 
 ### Node operators
 
-<<<<<<< HEAD
-Node operators maintain the XMTP Broadcast Network infrastructure by running [xmtpd](https://github.com/xmtp/xmtpd) services that process messages, maintain network consensus, and earn fees for their services.
-=======
-[Node operators](./node-operators.md) maintain the XMTP network infrastructure by running [xmtpd](https://github.com/xmtp/xmtpd) services that process messages, maintain network consensus, and earn fees for their services.
->>>>>>> 2a06bb47
+[Node operators](./node-operators.md) maintain the XMTP Broadcast Network infrastructure by running [xmtpd](https://github.com/xmtp/xmtpd) services that process messages, maintain network consensus, and earn fees for their services.
 
 #### xmtpd service components
 
@@ -228,23 +202,16 @@
 
 Administrators manage system governance, parameters, and network operations through multi-signature wallets and eventual governance mechanisms.
 
-<<<<<<< HEAD
-#### Responsibilities
-=======
 The [Parameter Registry](./parameter-flow.md) plays a major role on this task.
 
 **Responsibilities**:
->>>>>>> 2a06bb47
 
 - **Parameter management**: Update system parameters via SettlementChainParameterRegistry
 - **Node management**: Add/remove nodes from the canonical XMTP Broadcast Network
 - **Upgrade coordination**: Manage contract upgrades and migrations
 - **Economic policy**: Set fee rates, distribution parameters, and protocol policies
 
-<<<<<<< HEAD
-## Economic model
-=======
-#### Parameter Flow
+#### Parameter flow
 
 ```mermaid
 sequenceDiagram
@@ -262,22 +229,15 @@
     Note over ACPR: Parameters available for app chain contracts
 ```
 
-## Economic Model
->>>>>>> 2a06bb47
+## Economic model
 
 The XMTP network operates on a fee-based economic model where payers fund operations and node operators earn rewards for providing services.
 
 ### Fee structure
 
-<<<<<<< HEAD
 - **Onchain messages**: Direct gas costs paid upfront by payers on the XMTP App Chain
-- **Offchain messages**: Usage-based fees settled periodically through PayerReports
+- **Offchain messages**: Usage-based fees settled periodically through [PayerReports](./payer-reports.md)
 - **Protocol fees**: Percentage of total fees reserved for protocol treasury
-=======
-- **On-chain Messages**: Direct gas costs paid upfront by payers on the app chain
-- **Off-chain Messages**: Usage-based fees settled periodically through [PayerReports](./payer-reports.md)
-- **Protocol Fees**: Percentage of total fees reserved for protocol treasury
->>>>>>> 2a06bb47
 
 ### Settlement process
 
@@ -306,17 +266,11 @@
 
 ## Cross-chain communication
 
-<<<<<<< HEAD
-Parameter synchronization between XMTP Settlement and App Chains uses Arbitrum's retryable ticket mechanism.
-
-### Parameter flow
-=======
-### Token Deposits
-
-A user can deposit tokens via the standard ERC20 L3 deposit mechanism supported by the native bridge, but they (or the front-end) would need to be aware of the native bridge details. This may be simple if there is just 1 app chain and if the user only wants to deposit to one app chain, but can become unnecessarily complicated and disjointed if there are multiple app chains and/or the user wants to deposit to multiple app chains.
-
-Instead, the `SettlementChainGateway` is a singleton contract on the settlement chain, and is configured with the routing information needed to handle deposits to more than one app chain.
->>>>>>> 2a06bb47
+### Token deposits
+
+A user can deposit tokens via the standard ERC20 L3 deposit mechanism supported by the native bridge, but they (or the front-end) would need to be aware of the native bridge details. This may be simple if there is just one XMTP App Chain and if the user only wants to deposit to one XMTP App Chain, but can become unnecessarily complicated and disjointed if there are multiple XMTP App Chains and/or the user wants to deposit to multiple XMTP App Chains.
+
+Instead, the `SettlementChainGateway` is a singleton contract on the XMTP Settlement Chain, and is configured with the routing information needed to handle deposits to more than one XMTP App Chain.
 
 ```mermaid
 sequenceDiagram
@@ -341,9 +295,9 @@
     ACG->>ACU: Transfer native token<br>to recipient
 ```
 
-### Token Withdrawals
-
-Similarly, a user can withdraw tokens via the standard L3 withdraw mechanism supported by the native app chain precompiles. In this case, all withdrawals end up in the settlement chain anyway, so withdrawing with the help of the `AppChainGateway` is not really a UX improvement, but the flow was implemented for completeness.
+### Token withdrawals
+
+Similarly, a user can withdraw tokens via the standard L3 withdraw mechanism supported by the native XMTP App Chain precompiles. In this case, all withdrawals end up in the XMTP Settlement Chain anyway, so withdrawing with the help of the `AppChainGateway` is not really a UX improvement, but the flow was implemented for completeness.
 
 ```mermaid
 sequenceDiagram
@@ -368,11 +322,11 @@
     SCG->>FT: Sends token to user
 ```
 
-### Parameter Synchronization
-
-In order for app chain contracts to have access to the latest parameters, parameters stored in the app chain parameter registry need to be synchronized from the settlement chain parameter registry.
-
-Parameter synchronization between settlement and app chains uses Arbitrum's retryable ticket mechanism.
+### Parameter synchronization
+
+For XMTP App Chain contracts to have access to the latest parameters, parameters stored in the app chain parameter registry need to be synchronized from the settlement chain parameter registry.
+
+Parameter synchronization between XMTP Settlement and App Chains uses Arbitrum's retryable ticket mechanism.
 
 ```mermaid
 sequenceDiagram
@@ -401,15 +355,9 @@
 
 ### Reliability features
 
-<<<<<<< HEAD
-- **Guaranteed delivery**: Retryable tickets ensure parameter updates reach XMTP App Chains
+- **Guaranteed delivery**: Retryable tickets ensure parameter updates can reach XMTP App Chains even if first attempt fails (i.e., due to insufficient gas or higher gas price)
 - **Nonce tracking**: Prevents out-of-order parameter updates
-- **Failure recovery**: Failed tickets can be retried
-=======
-- **Guaranteed Delivery**: Retryable tickets ensure parameter updates can reach app chains even if first attempt fails (i.e. due to insufficient gas or higher gas price)
-- **Nonce Tracking**: Prevents out-of-order parameter updates
-- **Failure Recovery**: Failed tickets can be retried, so no deposited tokens are lost
->>>>>>> 2a06bb47
+- **Failure recovery**: Failed tickets can be retried, so no deposited tokens are lost
 
 ## Security model
 
@@ -417,11 +365,7 @@
 
 - **Node operators**: Trusted to process messages honestly and submit accurate reports
 - **Administrators**: Multi-sig controlled parameter updates and governance
-<<<<<<< HEAD
-- **Cross-chain security**: Relies on Arbitrum's L2→L3 security guarantees
-=======
-- **Cross-Chain Security**: Relies on Arbitrum's L2→L3 and L3→L2 security guarantees
->>>>>>> 2a06bb47
+- **Cross-chain security**: Relies on Arbitrum's L2→L3 and L3→L2 security guarantees
 
 ### Consensus mechanism
 
