# Deployment

The project includes deploy and upgrade scripts.

<<<<<<< HEAD
## Deploy base contracts

The `FeeToken` is a singleton with respect to the XMTP App Chain, regardless of environment, and the `FeeToken` relies on a single `ParameterRegistry`.

Further, the `Factory` is also a singleton on each chain as it enables deterministic and consistent addresses across all chains, and it also relies on a single `ParameterRegistry`. 

Lastly, the `Gateway` is also a singleton on each chain as it not only relies on a single `ParameterRegistry`, but also relays parameters between XMTP Settlement Chain and XMTP App Chain parameter registries. Because of this, for each XMTP Settlement Chain, regardless of environment, a set of base contracts must be deployed only once for each settlement chain.

This deployment includes the `Factory`, `SettlementChaiParameterRegistry`, `FeeToken` (and `MockUnderlyingFeeToken` if it is a testnet), and `SettlementChainGateway` for the XMTP Settlement Chain, and the `Factory`, `AppChainParameterRegistry`, and `AppChainGateway` for the XMTP App Chain.
=======
## Base Contracts

### Constraints

- The `FeeToken` must be a singleton contract with respect to all app chains that use it as their underlying gas token, so its deployment on a blockchain is not per-environment, but rather per set of app-chains that roll up to the settlement chain. The `FeeToken` relies on a single `ParameterRegistry` on the settlement chain (i.e. for migration purposes).
>>>>>>> 2a06bb47

- The `Gateway` must be a singleton contract with respect to all app chains in an environment, and handles bridging parameters and the Fee Token between a single `ParameterRegistry` on its chain and the `ParameterRegistry` on the app chains. It also relies on a single `ParameterRegistry` (i.e. for migration purposes).

- The `Factory` must be a singleton contract with respect to a set of contracts in an environment (i.e. for the `FeeToken`, `ParameterRegistry`, and `Gateway`) in order to deploy them at deterministic and consistent addresses across all chains. It also relies on a single `ParameterRegistry` (i.e. for migration purposes).

- The `ParameterRegistry` must be a singleton contract with respect to a set of contracts in an environment (i.e. for the `FeeToken`, `Factory`, and `Gateway`) in order to be a source of administrated parameter values.

Because of the above, for each settlement chain, regardless of environment, a set of base contracts must be deployed only once. This deployment includes the `Factory`, `SettlementChainParameterRegistry`, `FeeToken` (and `MockUnderlyingFeeToken` if it is a testnet), and `SettlementChainGateway` for the settlement chain, and the `Factory`, `AppChainParameterRegistry`, and `AppChainGateway` for the app chain. These are called the "base contracts" because they are the base contracts that are required before any environment-specific contracts are deployed.

### Deployment

These base contracts are deployed via:

```shell
./dev/deploy-base <CHAIN_NAME>
```

They are verified via:

```shell
./dev/verify-base <CHAIN_NAME> basescan
./dev/verify-base <CHAIN_NAME> blockscout
```

<<<<<<< HEAD
<!-- TODO: Add script and documentation for setting the inbox address for the settlement chain gateway -->

## Deploy environment contracts
=======
## Environment Contracts
>>>>>>> 2a06bb47

This deployment includes the `PayerRegistry`, `RateRegistry`, `NodeRegistry`, `PayerReportManager`, `DistributionManager`, and `DepositSplitter` for the XMTP Settlement Chain, and the `GroupMessageBroadcaster`, `IdentityUpdateBroadcaster` for the XMTP App Chain.

### Deployment

These are deployed via:

```shell
./dev/deploy <ENVIRONMENT> settlement-chain
./dev/deploy <ENVIRONMENT> app-chain
```

They are verified via:

```shell
./dev/verify <ENVIRONMENT> settlement-chain basescan
./dev/verify <ENVIRONMENT> settlement-chain blockscout
./dev/verify <ENVIRONMENT> app-chain alchemy
```

The starting parameters are defined via:

```shell
./dev/set-starting-parameters <ENVIRONMENT>
```

The parameters are applied at each settlement chain contract via:

```shell
./dev/update-starting-parameters <ENVIRONMENT> settlement-chain
```

Some parameters are bridged to the app chainvia:

```shell
./dev/bridge-starting-parameters <ENVIRONMENT>
```

The parameters are applied at each app chain contract via:

```shell
./dev/update-starting-parameters <ENVIRONMENT> app-chain
```<|MERGE_RESOLUTION|>--- conflicted
+++ resolved
@@ -2,31 +2,19 @@
 
 The project includes deploy and upgrade scripts.
 
-<<<<<<< HEAD
-## Deploy base contracts
-
-The `FeeToken` is a singleton with respect to the XMTP App Chain, regardless of environment, and the `FeeToken` relies on a single `ParameterRegistry`.
-
-Further, the `Factory` is also a singleton on each chain as it enables deterministic and consistent addresses across all chains, and it also relies on a single `ParameterRegistry`. 
-
-Lastly, the `Gateway` is also a singleton on each chain as it not only relies on a single `ParameterRegistry`, but also relays parameters between XMTP Settlement Chain and XMTP App Chain parameter registries. Because of this, for each XMTP Settlement Chain, regardless of environment, a set of base contracts must be deployed only once for each settlement chain.
-
-This deployment includes the `Factory`, `SettlementChaiParameterRegistry`, `FeeToken` (and `MockUnderlyingFeeToken` if it is a testnet), and `SettlementChainGateway` for the XMTP Settlement Chain, and the `Factory`, `AppChainParameterRegistry`, and `AppChainGateway` for the XMTP App Chain.
-=======
-## Base Contracts
+## Base contracts
 
 ### Constraints
 
-- The `FeeToken` must be a singleton contract with respect to all app chains that use it as their underlying gas token, so its deployment on a blockchain is not per-environment, but rather per set of app-chains that roll up to the settlement chain. The `FeeToken` relies on a single `ParameterRegistry` on the settlement chain (i.e. for migration purposes).
->>>>>>> 2a06bb47
+- The `FeeToken` must be a singleton contract with respect to all XMTP App Chains that use it as their underlying gas token, so its deployment on a blockchain is not per-environment, but rather per set of XMTP App Chains that roll up to the XMTP Settlement Chain. The `FeeToken` relies on a single `ParameterRegistry` on the XMTP Settlement Chain (i.e., for migration purposes).
 
-- The `Gateway` must be a singleton contract with respect to all app chains in an environment, and handles bridging parameters and the Fee Token between a single `ParameterRegistry` on its chain and the `ParameterRegistry` on the app chains. It also relies on a single `ParameterRegistry` (i.e. for migration purposes).
+- The `Gateway` must be a singleton contract with respect to all XMTP App Chains in an environment, and handles bridging parameters and the Fee Token between a single `ParameterRegistry` on its chain and the `ParameterRegistry` on the XMTP App Chains. It also relies on a single `ParameterRegistry` (i.e., for migration purposes).
 
-- The `Factory` must be a singleton contract with respect to a set of contracts in an environment (i.e. for the `FeeToken`, `ParameterRegistry`, and `Gateway`) in order to deploy them at deterministic and consistent addresses across all chains. It also relies on a single `ParameterRegistry` (i.e. for migration purposes).
+- The `Factory` must be a singleton contract with respect to a set of contracts in an environment (i.e., for the `FeeToken`, `ParameterRegistry`, and `Gateway`) to deploy them at deterministic and consistent addresses across all chains. It also relies on a single `ParameterRegistry` (i.e., for migration purposes).
 
-- The `ParameterRegistry` must be a singleton contract with respect to a set of contracts in an environment (i.e. for the `FeeToken`, `Factory`, and `Gateway`) in order to be a source of administrated parameter values.
+- The `ParameterRegistry` must be a singleton contract with respect to a set of contracts in an environment (i.e., for the `FeeToken`, `Factory`, and `Gateway`) to be a source of administrated parameter values.
 
-Because of the above, for each settlement chain, regardless of environment, a set of base contracts must be deployed only once. This deployment includes the `Factory`, `SettlementChainParameterRegistry`, `FeeToken` (and `MockUnderlyingFeeToken` if it is a testnet), and `SettlementChainGateway` for the settlement chain, and the `Factory`, `AppChainParameterRegistry`, and `AppChainGateway` for the app chain. These are called the "base contracts" because they are the base contracts that are required before any environment-specific contracts are deployed.
+Because of the above, for each XMTP Settlement Chain, regardless of environment, a set of base contracts must be deployed only once. This deployment includes the `Factory`, `SettlementChainParameterRegistry`, `FeeToken` (and `MockUnderlyingFeeToken` if it is a testnet), and `SettlementChainGateway` for the XMTP Settlement Chain, and the `Factory`, `AppChainParameterRegistry`, and `AppChainGateway` for the XMTP App Chain. These are called the "base contracts" because they are the base contracts that are required before any environment-specific contracts are deployed.
 
 ### Deployment
 
@@ -43,13 +31,7 @@
 ./dev/verify-base <CHAIN_NAME> blockscout
 ```
 
-<<<<<<< HEAD
-<!-- TODO: Add script and documentation for setting the inbox address for the settlement chain gateway -->
-
-## Deploy environment contracts
-=======
-## Environment Contracts
->>>>>>> 2a06bb47
+## Environment contracts
 
 This deployment includes the `PayerRegistry`, `RateRegistry`, `NodeRegistry`, `PayerReportManager`, `DistributionManager`, and `DepositSplitter` for the XMTP Settlement Chain, and the `GroupMessageBroadcaster`, `IdentityUpdateBroadcaster` for the XMTP App Chain.
 
