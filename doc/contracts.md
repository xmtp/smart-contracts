--- conflicted
+++ resolved
@@ -121,17 +121,19 @@
 - **Separation of concerns**: Economic and administrative functions (node registration, payments) remain on the more secure and economically-interoperable L2, while high-volume messaging operations happen on specialized L3s.
 - **Cost efficiency**: The significantly lower transaction costs on L3s make high-throughput messaging economically viable.
 
-<<<<<<< HEAD
+### Fee token
+
+For any L3 app chain to not be forever dependent and coupled to a specific third-party stablecoin, we instead chose to wrap a specific stablecoin into a "fee token" that can eventually be upgraded to support several stablecoins or just one other stablecoin. 
+
+The migration for either of these scenarios is not yet designed, as it may not ever be needed, especially if the need for app chains at all goes away before the need to no longer rely on a originally chosen underlying stablecoin (USDC). 
+
+Such a migration simply needs to be possible. However, to reduce user interactions/complexity, all contracts that handle the Fee Token to or from a user (either by pulling tokens in or transferring them out) should also handle the underlying stablecoin (including wrapping/unwrapping) for convenience. 
+
+Throughout the codebase, “underlying fee token” refers to the stablecoin wrapped into the Fee Token, so the `FromUnderlying`-suffixed or `IntoUnderlying`-suffixed functions distinguish default Fee Token handling from the explicit underlying token interactions.
+
+Another benefit of the Fee Token being the first-party token is that on testnets, we can deploy our own mintable mock underlying stablecoin that can be used to test many of the value-related functionality, without relying on a third-party stablecoin.
+
 ### Parameter registry architecture
-=======
-### Fee Token
-
-In order for any L3 app chain to not be forever dependent and coupled to a specific third-party stablecoin, we instead chose to wrap a specific stablecoin into a "fee" token that can eventually be upgraded to support several stablecoins or just one other stablecoin. The migration for either of these scenarios is not yet designed, as it may not ever be needed, especially if the need for app chains at all goes away before the need to no longer rely on a originally chosen underlying stablecoin (USDC). Such a migration simply needs to be possible. However, in order to reduce user interactions/complexity, all contracts that handle the Fee Token to or from a user (either by pulling tokens in or transferring them out) should also handle the underlying stablecoin (including wrapping/unwrapping) for convenience. Throughout the codebase, “underlying fee token” refers to the stablecoin wrapped into the Fee Token, so the "FromUnderlying"-suffixed or "IntoUnderlying"-suffixed functions distinguishing default Fee Token handling from explicit the underlying token interactions.
-
-Another benefit of the Fee Token being the first party token is that on testnets, we can deploy our own mintable mock underlying stablecoin that can be used to test many of the value-related functionality, without relying on a third-party stablecoin.
-
-### Parameter Registry Architecture
->>>>>>> 2a06bb47
 
 The parameter registry pattern was selected to achieve maximum flexibility with minimal coupling:
 
@@ -154,15 +156,9 @@
 
 The ERC-7201 namespaced storage pattern with strategic use of immutables offers significant advantages:
 
-<<<<<<< HEAD
 - **Upgrade efficiency**: Provides clean storage isolation when handling upgrades, migrations, and inheritance.
 - **Storage lookup reduction**: Using immutables for frequently accessed, yet unlikely to change, values (like parameter registry, gateway, or token addresses) eliminates expensive storage reads as they are inlined in the bytecode.
-- **Proxy compatibility**: Despite using immutables in proxy-targeted implementations (somewhat unorthodox), the approach yields substantial gas savings at the cost of needing to upgrade if an immutable value needs to be changed.
-=======
-- **Upgrade Efficiency**: Provides clean storage isolation when handling upgrades, migrations, and inheritance.
-- **Storage Lookup Reduction**: Using immutables for frequently accessed, yet unlikely to change, values (like parameter registry, gateway, or token addresses) eliminates expensive storage reads as they are inlined in the bytecode.
-- **Proxy Compatibility**: Despite using immutables in proxy-targeted implementations (somewhat unorthodox), the approach yields substantial gas savings at the cost of needing to an upgrade (i.e. new implementation) if an immutable value must change.
->>>>>>> 2a06bb47
+- **Proxy compatibility**: Despite using immutables in proxy-targeted implementations (somewhat unorthodox), the approach yields substantial gas savings at the cost of needing to an upgrade (i.e., new implementation) if an immutable value must change.
 
 ### Updateable parameters
 
